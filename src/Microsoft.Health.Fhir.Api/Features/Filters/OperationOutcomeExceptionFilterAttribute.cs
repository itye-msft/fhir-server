--- conflicted
+++ resolved
@@ -45,107 +45,6 @@
                 return;
             }
 
-<<<<<<< HEAD
-            switch (context?.Exception)
-            {
-                case FhirException fhirException:
-                    var fhirResult = FhirResult.Create(
-                        new OperationOutcome
-                        {
-                            Id = _fhirRequestContextAccessor.FhirRequestContext.CorrelationId,
-                            Issue = fhirException.Issues.ToList(),
-                        }, HttpStatusCode.BadRequest);
-
-                    switch (fhirException)
-                    {
-                        case ResourceGoneException resourceGoneException:
-                            fhirResult.StatusCode = HttpStatusCode.Gone;
-                            if (!string.IsNullOrEmpty(resourceGoneException.DeletedResource?.VersionId))
-                            {
-                                fhirResult.SetETagHeader(WeakETag.FromVersionId(resourceGoneException.DeletedResource.VersionId));
-                            }
-
-                            break;
-                        case ResourceNotFoundException _:
-                            fhirResult.StatusCode = HttpStatusCode.NotFound;
-                            break;
-                        case MethodNotAllowedException _:
-                            fhirResult.StatusCode = HttpStatusCode.MethodNotAllowed;
-                            break;
-                        case ServiceUnavailableException _:
-                        case OpenIdConfigurationException _:
-                            fhirResult.StatusCode = HttpStatusCode.ServiceUnavailable;
-                            break;
-                        case ResourceNotValidException _:
-                        case BadRequestException _:
-                            fhirResult.StatusCode = HttpStatusCode.BadRequest;
-                            break;
-                        case ResourceConflictException _:
-                            fhirResult.StatusCode = HttpStatusCode.Conflict;
-                            break;
-                        case UnsupportedMediaTypeException _:
-                            fhirResult.StatusCode = HttpStatusCode.UnsupportedMediaType;
-                            break;
-                        case PreconditionFailedException _:
-                            fhirResult.StatusCode = HttpStatusCode.PreconditionFailed;
-                            break;
-                        case InvalidSearchOperationException _:
-                        case SearchOperationNotSupportedException _:
-                            fhirResult.StatusCode = HttpStatusCode.Forbidden;
-                            break;
-                        case UnsupportedConfigurationException _:
-                            fhirResult.StatusCode = HttpStatusCode.InternalServerError;
-                            break;
-                    }
-
-                    context.Result = fhirResult;
-                    context.ExceptionHandled = true;
-                    break;
-                case MicrosoftHealthException microsoftHealthException:
-
-                    FhirResult cosmosResult;
-
-                    switch (microsoftHealthException)
-                    {
-                        case RequestRateExceededException ex:
-                            cosmosResult = FhirResult.Create(
-                                new OperationOutcome
-                                {
-                                    Id = _fhirRequestContextAccessor.FhirRequestContext.CorrelationId,
-                                    Issue = new List<OperationOutcome.IssueComponent>
-                                    {
-                                        new OperationOutcome.IssueComponent
-                                        {
-                                            Severity = OperationOutcome.IssueSeverity.Error,
-                                            Code = OperationOutcome.IssueType.Throttled,
-                                            Diagnostics = ex.Message,
-                                        },
-                                    },
-                                }, HttpStatusCode.BadRequest);
-                            cosmosResult.StatusCode = HttpStatusCode.TooManyRequests;
-
-                            if (ex.RetryAfter != null)
-                            {
-                                cosmosResult.Headers.Add(
-                                    RetryAfterHeaderName,
-                                    ex.RetryAfter.Value.TotalMilliseconds.ToString(CultureInfo.InvariantCulture));
-                            }
-
-                            break;
-                        default:
-                            cosmosResult = FhirResult.Create(
-                                new OperationOutcome
-                                {
-                                    Id = _fhirRequestContextAccessor.FhirRequestContext.CorrelationId,
-                                }, HttpStatusCode.BadRequest);
-                            cosmosResult.StatusCode = HttpStatusCode.BadRequest;
-                            break;
-                    }
-
-                    context.Result = cosmosResult;
-                    context.ExceptionHandled = true;
-                    break;
-=======
             if (context.Exception is FhirException fhirException)
             {
                 var fhirResult = FhirResult.Create(
@@ -243,7 +142,6 @@
 
                 context.Result = healthExceptionResult;
                 context.ExceptionHandled = true;
->>>>>>> 8bc1b442
             }
         }
     }
