﻿// -------------------------------------------------------------------------------------------------
// Copyright (c) Microsoft Corporation. All rights reserved.
// Licensed under the MIT License (MIT). See LICENSE in the repo root for license information.
// -------------------------------------------------------------------------------------------------

using System;
using System.Linq;
using EnsureThat;
using Microsoft.Health.Extensions.DependencyInjection;
using Microsoft.Health.Fhir.Core.Features.Search.Registry;
using Microsoft.Health.Fhir.Core.Registration;
using Microsoft.Health.Fhir.SqlServer.Features.Schema;
using Microsoft.Health.Fhir.SqlServer.Features.Search;
using Microsoft.Health.Fhir.SqlServer.Features.Search.Expressions.Visitors;
using Microsoft.Health.Fhir.SqlServer.Features.Storage;
using Microsoft.Health.Fhir.SqlServer.Features.Storage.Registry;
using Microsoft.Health.SqlServer.Api.Registration;
using Microsoft.Health.SqlServer.Configs;
using Microsoft.Health.SqlServer.Features.Schema;
using Microsoft.Health.SqlServer.Features.Schema.Model;
using Microsoft.Health.SqlServer.Features.Storage;
using Microsoft.Health.SqlServer.Registration;

namespace Microsoft.Extensions.DependencyInjection
{
    public static class FhirServerBuilderSqlServerRegistrationExtensions
    {
        public static IFhirServerBuilder AddSqlServer(this IFhirServerBuilder fhirServerBuilder, Action<SqlServerDataStoreConfiguration> configureAction = null)
        {
            EnsureArg.IsNotNull(fhirServerBuilder, nameof(fhirServerBuilder));
            IServiceCollection services = fhirServerBuilder.Services;

            services.AddSqlServerBase<SchemaVersion>(configureAction);
            services.AddSqlServerApi();

            services.Add(provider => new SchemaInformation((int)SchemaVersion.V1, (int)SchemaVersion.V3))
<<<<<<< HEAD
                .Singleton()
                .AsSelf()
                .AsImplementedInterfaces();

            services.Add<SqlServerStatusRegistryDataStore>()
                .Scoped()
                .AsSelf()
                .AsImplementedInterfaces()
                .AsFactory<IScoped<ISearchParameterRegistryDataStore>>()
                .AsFactory<IScoped<SqlServerStatusRegistryDataStore>>();

            services.Add<SqlTransactionHandler>()
=======
>>>>>>> 73421017
                .Singleton()
                .AsSelf()
                .AsImplementedInterfaces();

            services.Add<SqlServerFhirModel>()
                .Singleton()
                .AsSelf();

            services.Add<SearchParameterToSearchValueTypeMap>()
                .Singleton()
                .AsSelf();

            services.Add<SqlServerFhirDataStore>()
                .Scoped()
                .AsSelf()
                .AsImplementedInterfaces();

            services.Add<SqlServerFhirOperationDataStore>()
                .Scoped()
                .AsSelf()
                .AsImplementedInterfaces();

            services.Add<SqlServerSearchService>()
                .Scoped()
                .AsSelf()
                .AsImplementedInterfaces();

            AddSqlServerTableRowParameterGenerators(services);

            services.Add<SqlServerStatusRegistryInitializer>()
                .Transient()
                .AsImplementedInterfaces();

            services.Add<NormalizedSearchParameterQueryGeneratorFactory>()
                .Singleton()
                .AsSelf();

            services.Add<SqlRootExpressionRewriter>()
                .Singleton()
                .AsSelf();

            services.Add<ChainFlatteningRewriter>()
                .Singleton()
                .AsSelf();

            services.Add<StringOverflowRewriter>()
                .Singleton()
                .AsSelf();

            return fhirServerBuilder;
        }

        internal static void AddSqlServerTableRowParameterGenerators(this IServiceCollection serviceCollection)
        {
            foreach (var type in typeof(SqlServerFhirDataStore).Assembly.GetTypes().Where(t => t.IsClass && !t.IsAbstract))
            {
                foreach (var interfaceType in type.GetInterfaces())
                {
                    if (interfaceType.IsGenericType && interfaceType.GetGenericTypeDefinition() == typeof(IStoredProcedureTableValuedParametersGenerator<,>))
                    {
                        serviceCollection.AddSingleton(type);
                    }

                    if (interfaceType.IsGenericType && interfaceType.GetGenericTypeDefinition() == typeof(ITableValuedParameterRowGenerator<,>))
                    {
                        serviceCollection.Add(type).Singleton().AsSelf().AsService(interfaceType);
                    }
                }
            }
        }
    }
}<|MERGE_RESOLUTION|>--- conflicted
+++ resolved
@@ -33,8 +33,7 @@
             services.AddSqlServerBase<SchemaVersion>(configureAction);
             services.AddSqlServerApi();
 
-            services.Add(provider => new SchemaInformation((int)SchemaVersion.V1, (int)SchemaVersion.V3))
-<<<<<<< HEAD
+            services.Add(provider => new SchemaInformation((int)SchemaVersion.V1, (int)SchemaVersion.V4))
                 .Singleton()
                 .AsSelf()
                 .AsImplementedInterfaces();
@@ -47,8 +46,6 @@
                 .AsFactory<IScoped<SqlServerStatusRegistryDataStore>>();
 
             services.Add<SqlTransactionHandler>()
-=======
->>>>>>> 73421017
                 .Singleton()
                 .AsSelf()
                 .AsImplementedInterfaces();
