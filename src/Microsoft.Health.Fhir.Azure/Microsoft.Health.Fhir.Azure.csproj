--- conflicted
+++ resolved
@@ -7,15 +7,9 @@
 
   <ItemGroup>
     <PackageReference Include="Ensure.That" Version="8.1.2" />
-<<<<<<< HEAD
-    <PackageReference Include="Microsoft.Azure.KeyVault" Version="3.0.4" />
+    <PackageReference Include="Microsoft.Azure.KeyVault" Version="3.0.5" />
     <PackageReference Include="Microsoft.Azure.Services.AppAuthentication" Version="1.5.0" />
-    <PackageReference Include="Microsoft.Azure.Storage.Blob" Version="11.1.2" />
-=======
-    <PackageReference Include="Microsoft.Azure.KeyVault" Version="3.0.5" />
-    <PackageReference Include="Microsoft.Azure.Services.AppAuthentication" Version="1.3.1" />
     <PackageReference Include="Microsoft.Azure.Storage.Blob" Version="11.1.7" />
->>>>>>> b5b1e6b7
     <PackageReference Include="Polly" Version="7.2.0" />
   </ItemGroup>
 
